--- conflicted
+++ resolved
@@ -332,16 +332,9 @@
 			}
 		} else {
 			/* ramp down */
-<<<<<<< HEAD
-			vol -= VOL_RAMP_STEP;
-
-			/* ramp completed ? */
-			if (vol <= cd->tvolume[i] || vol <= VOL_MIN)
-=======
 			new_vol = vol - VOL_RAMP_STEP;
 			if (new_vol <= 0) {
 				/* cannot ramp down below 0 */
->>>>>>> ced518ef
 				vol_update(cd, i);
 			} else {
 				/* ramp completed ? */
